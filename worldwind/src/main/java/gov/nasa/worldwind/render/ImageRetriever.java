--- conflicted
+++ resolved
@@ -73,11 +73,7 @@
         }
 
         if (imageSource.isUrl()) {
-<<<<<<< HEAD
-            return this.decodeUrl(imageSource.asUrl(), imageOptions, imageSource.transformer);
-=======
             return this.decodeUrl(imageSource.asUrl(), imageOptions, imageSource.postprocessor);
->>>>>>> 06ee66ca
         }
 
         return this.decodeUnrecognized(imageSource);
@@ -93,11 +89,7 @@
         return BitmapFactory.decodeFile(pathName, factoryOptions);
     }
 
-<<<<<<< HEAD
-    protected Bitmap decodeUrl(String urlString, ImageOptions imageOptions, ImageSource.Transformer transformer) throws IOException {
-=======
     protected Bitmap decodeUrl(String urlString, ImageOptions imageOptions, DownloadPostprocessor<Bitmap> postprocessor) throws IOException {
->>>>>>> 06ee66ca
         // TODO establish a file caching service for remote resources
         // TODO retry absent resources, they are currently handled but suppressed entirely after the first failure
         // TODO configurable connect and read timeouts
@@ -114,13 +106,8 @@
             Bitmap bitmap = BitmapFactory.decodeStream(stream, null, factoryOptions);
 
             // Apply bitmap transformation if required
-<<<<<<< HEAD
-            if (transformer != null && bitmap != null) {
-                bitmap = transformer.transform(bitmap);
-=======
             if (postprocessor != null && bitmap != null) {
                 bitmap = postprocessor.process(bitmap);
->>>>>>> 06ee66ca
             }
 
             return bitmap;
